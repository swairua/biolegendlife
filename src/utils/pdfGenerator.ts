import { jsPDF } from 'jspdf';
import html2canvas from 'html2canvas';
import { sanitizeAndEscape } from './textSanitizer';

// PDF Generation utility using HTML to print/PDF conversion
// Since we don't have jsPDF installed, I'll create a simple HTML-to-print function
// In a real app, you'd want to use a proper PDF library like jsPDF or react-pdf

export interface DocumentData {
  type: 'quotation' | 'invoice' | 'remittance' | 'proforma' | 'delivery' | 'statement' | 'receipt' | 'lpo' | 'credit_note';
  number: string;
  date: string;
  lpo_number?: string;
  customer: {
    name: string;
    email?: string;
    phone?: string;
    address?: string;
    city?: string;
    country?: string;
  };
  company?: CompanyDetails; // Optional company details override
  items?: Array<{
    description: string;
    quantity: number;
    unit_price: number;
    discount_percentage?: number;
    discount_before_vat?: number;
    discount_amount?: number;
    tax_percentage?: number;
    tax_amount?: number;
    tax_inclusive?: boolean;
    line_total: number;
    unit_of_measure?: string;
    transaction_date?: string;
    reference?: string;
    debit?: number;
    credit?: number;
    transaction_type?: string;
    balance?: number;
    days_overdue?: number;
    due_date?: string;
  }>;
  subtotal?: number;
  tax_amount?: number;
  total_amount: number;
  paid_amount?: number;
  balance_due?: number;
  notes?: string;
  terms_and_conditions?: string;
  valid_until?: string; // For proforma invoices
  due_date?: string; // For invoices
  // Delivery note specific fields
  delivery_date?: string;
  delivery_address?: string;
  delivery_method?: string;
  carrier?: string;
  tracking_number?: string;
  delivered_by?: string;
  received_by?: string;
}

// Company details interface
interface CompanyDetails {
  name: string;
  address?: string;
  city?: string;
  country?: string;
  phone?: string;
  email?: string;
  tax_number?: string;
  registration_number?: string;
  logo_url?: string;
}

// Default company details (fallback) - logo will be determined dynamically
const DEFAULT_COMPANY: CompanyDetails = {
  name: 'Biolegend Scientific Ltd',
  address: 'P.O. Box 85988-00200, Nairobi\nAlpha Center, Eastern Bypass, Membley',
  city: 'Nairobi',
  country: 'Kenya',
  phone: '0741207690/0780165490',
  email: 'biolegend@biolegendscientific.co.ke',
  tax_number: 'P051701091X',
  logo_url: '' // Will use company settings or fallback gracefully
};

// Helper function to determine which columns have values
const analyzeColumns = (items: DocumentData['items']) => {
  if (!items || items.length === 0) return {};

  const columns = {
    discountPercentage: false,
    discountBeforeVat: false,
    discountAmount: false,
    taxPercentage: false,
    taxAmount: false,
  };

  items.forEach(item => {
    if (item.discount_percentage && item.discount_percentage > 0) {
      columns.discountPercentage = true;
    }
    if (item.discount_before_vat && item.discount_before_vat > 0) {
      columns.discountBeforeVat = true;
    }
    if (item.discount_amount && item.discount_amount > 0) {
      columns.discountAmount = true;
    }
    if (item.tax_percentage && item.tax_percentage > 0) {
      columns.taxPercentage = true;
    }
    if (item.tax_amount && item.tax_amount > 0) {
      columns.taxAmount = true;
    }
  });

  return columns;
};

// Build the full HTML (with inline CSS) for the current document design
const buildDocumentHTML = (data: DocumentData) => {
  const company = data.company || DEFAULT_COMPANY;
  const visibleColumns = analyzeColumns(data.items);
  const hasStatementLPO = data.type === 'statement' && Array.isArray(data.items) && data.items.some((i: any) => i && (i as any).lpo_number);

  const formatCurrency = (amount: number) => new Intl.NumberFormat('en-KE', {
    style: 'currency', currency: 'KES', minimumFractionDigits: 2, maximumFractionDigits: 2
  }).format(amount);

  const formatDate = (date: string) => new Date(date).toLocaleDateString('en-GB', {
    day: '2-digit', month: '2-digit', year: 'numeric'
  });

  const documentTitle = data.type === 'proforma' ? 'Proforma Invoice' :
                        data.type === 'credit_note' ? 'Credit Note' :
                        data.type === 'delivery' ? 'Delivery Note' :
                        data.type === 'statement' ? 'Customer Statement' :
                        data.type === 'receipt' ? 'Payment Receipt' :
                        data.type === 'remittance' ? 'Remittance Advice' :
                        data.type === 'lpo' ? 'Purchase Order' :
                        data.type.charAt(0).toUpperCase() + data.type.slice(1);

  const htmlContent = `<!DOCTYPE html>
<html>
<head>
  <title>${documentTitle} ${data.number}</title>
  <meta charset="UTF-8">
  <style>
    @page { size: A4; margin: 15mm; }
    * { box-sizing: border-box; }
    body { font-family: 'Arial', sans-serif; margin: 0; padding: 0; color: #333; line-height: 1.4; font-size: 12px; background: white; }
    .page { width: 210mm; min-height: 297mm; margin: 0 auto; background: white; box-shadow: 0 0 10px rgba(0,0,0,0.1); padding: 20mm; position: relative; display: flex; flex-direction: column; }
    .header { margin-bottom: 30px; padding-bottom: 20px; border-bottom: 1px solid #D1D5DB; }
    .header-rows { width: 100%; }
    .header-row { display: flex; justify-content: space-between; align-items: flex-start; gap: 16px; }
    .logo-row { justify-content: flex-end; }
    .party-row { margin-top: 6px; }
    .meta-row { margin-top: 6px; }
    .number-row { margin-top: 10px; }
    .party-left, .party-right { flex: 1 1 0; min-width: 0; }
    .party-right { text-align: right; }
    .document-info { text-align: right; flex: 0 0 380px; max-width: 380px; margin-left: auto; }
    .document-title { font-size: 28px; font-weight: bold; margin: 0 0 15px 0; color: #5B21B6; text-transform: uppercase; letter-spacing: 1px; }
    .document-number { font-size: 24px; font-weight: 700; color: #5B21B6; }
    .company-details { font-size: 11px; line-height: 1.6; color: #666; margin-bottom: 0; }
    .client-label { font-size: 12px; font-weight: bold; color: #5B21B6; text-transform: uppercase; margin-bottom: 4px; }
    .customer-name { font-size: 14px; font-weight: bold; margin-bottom: 5px; color: #212529; }
    .customer-details { font-size: 10px; color: #666; line-height: 1.4; }
    .company-info { flex: 1 1 auto; min-width: 0; }
    .logo { width: 75%; height: auto; max-height: 220px; margin-bottom: 15px; border-radius: 8px; overflow: hidden; }
    .logo img { width: 100%; height: auto; object-fit: contain; }
    .company-name { font-size: 24px; font-weight: bold; margin-bottom: 5px; color: #111827; }
    .company-details { font-size: 12px; line-height: 1.7; color: #444; margin-bottom: 0; }
    .document-info { text-align: right; flex: 0 0 380px; max-width: 380px; }
    .document-title { font-size: 28px; font-weight: bold; margin: 0 0 15px 0; color: #111827; text-transform: uppercase; letter-spacing: 1px; }
    .document-details { background: transparent; padding: 0; border-radius: 0; border: none; }
    .document-details table { width: 100%; border-collapse: collapse; }
    .document-details td { padding: 4px 0; border: none; }
    .document-details .label { font-weight: 600; color: #4B5563; width: 50%; font-size: 12px; }
    .document-details .value { text-align: right; color: #111827; font-size: 13px; font-weight: 700; }
    .section-title { font-size: 14px; font-weight: bold; color: #111827; margin: 0 0 15px 0; text-transform: uppercase; letter-spacing: 0.5px; }
    .customer-name { font-size: 16px; font-weight: bold; margin-bottom: 8px; color: #212529; }
    .customer-details { color: #666; line-height: 1.6; }
    .items-section { margin: 30px 0; }
    .items-table { width: 100%; border-collapse: collapse; margin: 20px 0; font-size: 11px; border: 1px solid #E5E7EB; border-radius: 8px; overflow: hidden; }
    .items-table thead { background: #F3F4F6; color: #111827; }
    .items-table th { padding: 12px 8px; text-align: center; font-weight: bold; font-size: 10px; text-transform: uppercase; letter-spacing: 0.5px; border-right: 1px solid rgba(255,255,255,0.2); }
    .items-table th:last-child { border-right: none; }
    .items-table td { padding: 10px 8px; border-bottom: 1px solid #e9ecef; border-right: 1px solid #e9ecef; text-align: center; vertical-align: top; }
    .items-table td:last-child { border-right: none; }
    .items-table tbody tr:last-child td { border-bottom: none; }
    .items-table tbody tr:nth-child(even) { background: #f8f9fa; }
    .items-table tbody tr:hover { background: #F9FAFB; }
    .description-cell { text-align: left !important; max-width: 200px; word-wrap: break-word; }
    .amount-cell { text-align: right !important; font-weight: 500; }
    .center { text-align: center !important; }
    .totals-section { margin-top: 20px; display: flex; justify-content: flex-end; }
    .totals-table { width: 300px; border-collapse: collapse; font-size: 12px; }
    .totals-table td { padding: 8px 15px; border: none; }
    .totals-table .label { text-align: left; color: #495057; font-weight: 500; }
    .totals-table .amount { text-align: right; font-weight: 600; color: #212529; }
    .totals-table .subtotal-row { border-top: 1px solid #dee2e6; }
    .totals-table .total-row { border-top: 1px solid #111827; background: #f8f9fa; }
    .totals-table .total-row .label { font-size: 14px; font-weight: bold; color: #111827; }
    .totals-table .total-row .amount { font-size: 16px; font-weight: bold; color: #111827; }
    .notes-section { margin-top: 30px; display: flex; gap: 20px; }
    .notes, .terms { flex: 1; padding: 15px; background: #f8f9fa; border-radius: 8px; border: 1px solid #e9ecef; }
    .section-subtitle { font-size: 12px; font-weight: bold; color: #111827; margin: 0 0 10px 0; text-transform: uppercase; }
    .notes-content, .terms-content { font-size: 10px; line-height: 1.6; color: #666; white-space: pre-wrap; text-align: justify; width: 100%; max-width: 100%; word-spacing: 0.1em; hyphens: auto; page-break-inside: avoid; orphans: 3; widows: 3; }
    .terms-content p, .terms-content div { page-break-inside: avoid; margin-bottom: 8px; }
    .footer { display: none; }
    .delivery-info-section { margin: 25px 0; padding: 20px; background: #f8f9fa; border-radius: 8px; border: 1px solid #e9ecef; }
    .delivery-details { margin-top: 15px; }
    .delivery-row { display: flex; gap: 20px; margin-bottom: 12px; }
    .delivery-field { flex: 1; min-width: 0; }
    .delivery-field.full-width { flex: 100%; }
    .field-label { font-size: 10px; font-weight: bold; color: #111827; margin-bottom: 4px; text-transform: uppercase; }
    .field-value { font-size: 11px; color: #333; line-height: 1.4; word-wrap: break-word; }
    .signature-section { margin: 30px 0 20px 0; padding: 20px; border-top: 1px solid #e9ecef; }
    .signature-row { display: flex; gap: 40px; }
    .signature-box { flex: 1; text-align: center; }
    .signature-label { font-size: 11px; font-weight: bold; color: #111827; margin-bottom: 20px; text-transform: uppercase; }
    .signature-line { font-size: 12px; font-weight: bold; color: #333; border-bottom: 1px solid #333; margin-bottom: 10px; padding-bottom: 5px; min-height: 20px; }
    .signature-date { font-size: 10px; color: #666; }
    .watermark { position: absolute; top: 50%; left: 50%; transform: translate(-50%, -50%) rotate(-45deg); font-size: 72px; color: rgba(0, 0, 0, 0.06); font-weight: bold; z-index: -1; pointer-events: none; text-transform: uppercase; letter-spacing: 5px; }
    @media print { body { background: white; } .page { box-shadow: none; margin: 0; padding: 0; } .watermark { display: ${data.type === 'proforma' ? 'block' : 'none'}; } }
    @media screen { body { background: #f5f5f5; padding: 20px; } }
    .payment-banner { background: transparent; padding: 0; margin: 0 0 10px 0; border-left: none; font-size: 10px; color: #111827; text-align: center; border-radius: 0; font-weight: 600; }
    .bank-details { position: absolute; left: 20mm; right: 20mm; bottom: 10mm; font-size: 10px; color: #111827; text-align: center; font-weight: 600; }
    .invoice-terms-section { margin: 30px 0 20px 0; page-break-inside: avoid; }
    .invoice-terms { width: 100%; padding: 20px; background: #f8f9fa; border-radius: 8px; border: 1px solid #e9ecef; margin-bottom: 20px; }
    .invoice-bank-details { margin-top: 12px; margin-bottom: 0; padding: 0; background: transparent; border-radius: 0; border: none; font-size: 10px; color: #111827; text-align: left; font-weight: 600; line-height: 1.4; page-break-inside: avoid; }
.invoice-bank-details .bank-line { margin: 6px 0; }
    .quotation-footer { position: absolute; left: 20mm; right: 20mm; bottom: 10mm; font-size: 12px; color: #111827; text-align: center; font-weight: 600; font-style: italic; }
  </style>
</head>
<body>
  <div class="page">
    ${data.type === 'proforma' ? '<div class="watermark">Proforma</div>' : ''}
    <div class="header">
      <div class="header-rows">
        <div class="header-row logo-row">
          <div class="logo">${company.logo_url ? `<img src="${company.logo_url}" alt="${company.name} Logo" />` : ''}</div>
        </div>
        <div class="header-row party-row">
          <div class="party-left">
            <div class="client-label">${data.type === 'lpo' ? 'Supplier' : 'Client'}</div>
            <div class="customer-name">${data.customer.name}</div>
            <div class="customer-details">
              ${data.customer.email ? `${data.customer.email}<br>` : ''}
              ${data.customer.phone ? `${data.customer.phone}<br>` : ''}
              ${data.customer.address ? `${data.customer.address}<br>` : ''}
              ${data.customer.city ? `${data.customer.city}` : ''}
              ${data.customer.country ? `, ${data.customer.country}` : ''}
            </div>
          </div>
          <div class="party-right">
            <div class="company-details">
              ${company.tax_number ? `PIN: ${company.tax_number}<br>` : ''}
              ${company.address ? `${company.address}<br>` : ''}
              ${company.city ? `${company.city}` : ''}${company.country ? `, ${company.country}` : ''}<br>
              ${company.phone ? `Tel: ${company.phone}<br>` : ''}
              ${company.email ? `Email: ${company.email}` : ''}
            </div>
          </div>
        </div>
        <div class="header-row meta-row">
          <div style="flex:1"></div>
          <div class="document-info">
            <div class="document-details">
              <table>
                <tr><td class="label">${data.type === 'lpo' ? 'Order Date' : 'Date'}:</td><td class="value">${formatDate(data.date)}</td></tr>
                ${data.due_date ? `<tr><td class="label">${data.type === 'lpo' ? 'Expected Delivery' : 'Due Date'}:</td><td class="value">${formatDate(data.due_date)}</td></tr>` : ''}
                ${data.valid_until ? `<tr><td class="label">Valid Until:</td><td class="value">${formatDate(data.valid_until)}</td></tr>` : ''}
                ${data.lpo_number ? `<tr><td class="label">LPO No.:</td><td class="value">${sanitizeAndEscape(data.lpo_number)}</td></tr>` : ''}
                <tr><td class="label">${data.type === 'receipt' ? 'Amount Paid' : data.type === 'remittance' ? 'Total Payment' : data.type === 'lpo' ? 'Order Total' : 'Amount'}:</td><td class="value" style="font-weight: bold; color: #111827;">${formatCurrency(data.total_amount)}</td></tr>
              </table>
            </div>
          </div>
        </div>
        <div class="header-row number-row">
          <div class="document-number">${documentTitle} ${data.number}</div>
        </div>
      </div>
    </div>

    ${data.type === 'delivery' ? `
    <div class="delivery-info-section">
      <div class="section-title">Delivery Information</div>
      <div class="delivery-details">
        <div class="delivery-row">
          ${data.delivery_date ? `<div class="delivery-field"><div class="field-label">Delivery Date:</div><div class="field-value">${new Date(data.delivery_date).toLocaleDateString()}</div></div>` : ''}
          ${data.delivery_method ? `<div class="delivery-field"><div class="field-label">Delivery Method:</div><div class="field-value">${data.delivery_method}</div></div>` : ''}
        </div>
        ${data.delivery_address ? `<div class="delivery-row"><div class="delivery-field full-width"><div class="field-label">Delivery Address:</div><div class="field-value">${data.delivery_address}</div></div></div>` : ''}
        <div class="delivery-row">
          ${data.carrier ? `<div class="delivery-field"><div class="field-label">Carrier:</div><div class="field-value">${data.carrier}</div></div>` : ''}
          ${data.tracking_number ? `<div class="delivery-field"><div class="field-label">Tracking Number:</div><div class="field-value">${data.tracking_number}</div></div>` : ''}
        </div>
        <div class="delivery-row">
          ${data.delivered_by ? `<div class="delivery-field"><div class="field-label">Delivered By:</div><div class="field-value">${data.delivered_by}</div></div>` : ''}
          ${data.received_by ? `<div class="delivery-field"><div class="field-label">Received By:</div><div class="field-value">${data.received_by}</div></div>` : ''}
        </div>
      </div>
    </div>` : ''}

    ${data.items && data.items.length > 0 ? `
    <div class="items-section">
      <table class="items-table">
        <thead>
          <tr>
            ${data.type === 'delivery' ? `
              <th style="width: 5%;">#</th>
              <th style="width: 40%;">Item Description</th>
              <th style="width: 15%;">Ordered Qty</th>
              <th style="width: 15%;">Delivered Qty</th>
              <th style="width: 15%;">Unit</th>
              <th style="width: 10%;">Status</th>
            ` : data.type === 'statement' ? `
              <th style="width: 16%;">Date</th>
              <th style="width: 16%;">LPO No.</th>
              <th style="width: 20%;">Delivery Note</th>
              <th style="width: 20%;">Invoice No.</th>
              <th style="width: 16%;">Amount</th>
            ` : data.type === 'remittance' ? `
              <th style="width: 15%;">Date</th>
              <th style="width: 15%;">Document Type</th>
              <th style="width: 20%;">Document Number</th>
              <th style="width: 16%;">Invoice Amount</th>
              <th style="width: 16%;">Credit Amount</th>
              <th style="width: 18%;">Payment Amount</th>
            ` : `
              <th style="width: 5%;">#</th>
              <th style="width: ${visibleColumns.discountPercentage || visibleColumns.discountBeforeVat || visibleColumns.discountAmount || visibleColumns.taxPercentage || visibleColumns.taxAmount ? '30%' : '40%'};">Description</th>
              <th style="width: 10%;">Qty</th>
              <th style="width: 15%;">Unit Price</th>
              ${visibleColumns.discountPercentage ? '<th style="width: 10%;">Disc %</th>' : ''}
              ${visibleColumns.discountBeforeVat ? '<th style="width: 12%;">Disc Before VAT</th>' : ''}
              ${visibleColumns.discountAmount ? '<th style="width: 12%;">Disc Amount</th>' : ''}
              ${visibleColumns.taxPercentage ? '<th style="width: 10%;">Tax %</th>' : ''}
              ${visibleColumns.taxAmount ? '<th style="width: 12%;">Tax Amount</th>' : ''}
              <th style="width: 15%;">Total</th>
            `}
          </tr>
        </thead>
        <tbody>
          ${data.items.map((item, index) => `
            <tr>
              ${data.type === 'statement' ? `
                <td>${formatDate((item as any).transaction_date)}</td>
<<<<<<< HEAD
                <td>${sanitizeAndEscape((item as any).lpo_number || '')}</td>
                <td>${sanitizeAndEscape((item as any).delivery_note_number || '')}</td>
                <td>${sanitizeAndEscape((item as any).invoice_number || (item as any).reference || '')}</td>
                <td class="amount-cell">${formatCurrency((item as any).amount !== undefined ? (item as any).amount : ((item as any).debit > 0 ? (item as any).debit : -((item as any).credit || 0)))}</td>
=======
                <td class="description-cell">${sanitizeAndEscape(item.description)}</td>
                <td>${(item as any).reference}</td>
                <td class="amount-cell">${(item as any).debit > 0 ? formatCurrency((item as any).debit) : ''}</td>
                <td class="amount-cell">${(item as any).credit > 0 ? formatCurrency((item as any).credit) : ''}</td>
                <td class="amount-cell">${formatCurrency(item.line_total)}</td>
>>>>>>> a1d8504e
              ` : data.type === 'remittance' ? `
                <td>${formatDate((item as any).document_date)}</td>
                <td>${(item as any).description ? (item as any).description.split(':')[0] : 'Payment'}</td>
                <td>${(item as any).description ? (item as any).description.split(':')[1] || (item as any).description : ''}</td>
                <td class="amount-cell">${(item as any).invoice_amount ? formatCurrency((item as any).invoice_amount) : ''}</td>
                <td class="amount-cell">${(item as any).credit_amount ? formatCurrency((item as any).credit_amount) : ''}</td>
                <td class="amount-cell" style="font-weight: bold;">${formatCurrency(item.line_total)}</td>
              ` : `
                <td>${index + 1}</td>
                <td class="description-cell">${sanitizeAndEscape(item.description)}</td>
                ${data.type === 'delivery' ? `
                  <td>${(item as any).quantity_ordered || item.quantity}</td>
                  <td style="font-weight: bold; color: ${(item as any).quantity_delivered >= (item as any).quantity_ordered ? '#10B981' : '#F59E0B'};">${(item as any).quantity_delivered || item.quantity}</td>
                  <td>${(item as any).unit_of_measure || 'pcs'}</td>
                  <td style="font-size: 10px;">
                    ${(item as any).quantity_delivered >= (item as any).quantity_ordered ? '<span style="color: #111827; font-weight: bold;">✓ Complete</span>' : '<span style="color: #111827; font-weight: bold;">⚠ Partial</span>'}
                  </td>
                ` : `
                  <td>${item.quantity}</td>
                  <td class="amount-cell">${formatCurrency(item.unit_price)}</td>
                  ${visibleColumns.discountPercentage ? `<td>${item.discount_percentage || 0}%</td>` : ''}
                  ${visibleColumns.discountBeforeVat ? `<td class="amount-cell">${formatCurrency(item.discount_before_vat || 0)}</td>` : ''}
                  ${visibleColumns.discountAmount ? `<td class="amount-cell">${formatCurrency(item.discount_amount || 0)}</td>` : ''}
                  ${visibleColumns.taxPercentage ? `<td>${item.tax_percentage || 0}%</td>` : ''}
                  ${visibleColumns.taxAmount ? `<td class="amount-cell">${formatCurrency(item.tax_amount || 0)}</td>` : ''}
                  <td class="amount-cell">${formatCurrency(item.line_total)}</td>
                `}
              `}
            </tr>
          `).join('')}
        </tbody>
      </table>
    </div>` : ''}

    ${data.type !== 'delivery' ? `
    <div class="totals-section">
      <table class="totals-table">
        ${data.subtotal ? `<tr class="subtotal-row"><td class="label">Subtotal:</td><td class="amount">${formatCurrency(data.subtotal)}</td></tr>` : ''}
        ${data.tax_amount ? `<tr><td class="label">Tax Amount:</td><td class="amount">${formatCurrency(data.tax_amount)}</td></tr>` : ''}
        <tr class="total-row"><td class="label">${data.type === 'statement' ? 'TOTAL OUTSTANDING:' : 'TOTAL:'}</td><td class="amount">${formatCurrency(data.total_amount)}</td></tr>
        ${(data.type === 'invoice' || data.type === 'proforma') && data.paid_amount !== undefined ? `
          <tr class="payment-info"><td class="label">Paid Amount:</td><td class="amount" style="color: #111827;">${formatCurrency(data.paid_amount || 0)}</td></tr>
          <tr class="balance-info"><td class="label" style="font-weight: bold;">Balance Due:</td><td class="amount" style="font-weight: bold; color: #111827;">${formatCurrency(data.balance_due || 0)}</td></tr>
        ` : ''}
      </table>
    </div>` : ''}

    ${data.type === 'delivery' ? `
    <div class="signature-section">
      <div class="signature-row">
        <div class="signature-box">
          <div class="signature-label">Delivered By:</div>
          <div class="signature-line">${data.delivered_by || '_________________________'}</div>
          <div class="signature-date">Date: ${data.delivery_date ? new Date(data.delivery_date).toLocaleDateString() : '__________'}</div>
        </div>
        <div class="signature-box">
          <div class="signature-label">Received By:</div>
          <div class="signature-line">${data.received_by || '_________________________'}</div>
          <div class="signature-date">Date: __________</div>
        </div>
      </div>
    </div>` : ''}

    ${''}

    ${data.terms_and_conditions && (data.type === 'invoice' || data.type === 'proforma') ? `
    <div class="invoice-terms-section" style="page-break-before: always;">
      <div class="invoice-terms">
        <div class="section-subtitle">Terms & Conditions</div>
        <div class="terms-content">${sanitizeAndEscape(data.terms_and_conditions || '')}</div>
      </div>
    </div>` : ''}

    ${(data.type === 'invoice' || data.type === 'proforma') ? `
    <div class="invoice-bank-details">
      <div class="bank-line"><strong>MAKE ALL PAYMENTS THROUGH BIOLEGEND SCIENTIFIC LTD:</strong></div>
      <div class="bank-line">-KCB RIVER ROAD BRANCH NUMBER: 1216348367 - SWIFT CODE; KCBLKENX - BANK CODE; 01 - BRANCH CODE; 114</div>
      <div class="bank-line">-ABSA BANK KENYA PLC: THIKA ROAD MALL BRANCH, ACC: 2051129930, BRANCH CODE; 024, SWIFT CODE; BARCKENX</div>
      <div class="bank-line">-NCBA BANK KENYA PLC: THIKA ROAD MALL (TRM) BRANCH, ACC: 1007470556, BANK CODE: 000, BRANCH CODE; 07, SWIFT CODE: CBAFKENX</div>
    </div>` : ''}

    ${''}
  </div>
</body>
</html>`;

  return htmlContent;
};

export const generatePDF = (data: DocumentData) => {
  // Use company details from data or fall back to defaults
  const company = data.company || DEFAULT_COMPANY;

  // Analyze which columns have values
  const visibleColumns = analyzeColumns(data.items);
  const hasStatementLPO = data.type === 'statement' && Array.isArray(data.items) && data.items.some((i: any) => i && (i as any).lpo_number);
  const formatCurrency = (amount: number) => {
    return new Intl.NumberFormat('en-KE', {
      style: 'currency',
      currency: 'KES',
      minimumFractionDigits: 2,
      maximumFractionDigits: 2
    }).format(amount);
  };

  const formatDate = (date: string) => {
    return new Date(date).toLocaleDateString('en-GB', {
      day: '2-digit',
      month: '2-digit',
      year: 'numeric'
    });
  };

  // Create a new window with the document content
  const printWindow = window.open('', '_blank');
  if (!printWindow) {
    throw new Error('Could not open print window. Please allow popups.');
  }

  const documentTitle = data.type === 'proforma' ? 'Proforma Invoice' :
                        data.type === 'credit_note' ? 'Credit Note' :
                        data.type === 'delivery' ? 'Delivery Note' :
                        data.type === 'statement' ? 'Customer Statement' :
                        data.type === 'receipt' ? 'Payment Receipt' :
                        data.type === 'remittance' ? 'Remittance Advice' :
                        data.type === 'lpo' ? 'Purchase Order' :
                        data.type.charAt(0).toUpperCase() + data.type.slice(1);
  
  const htmlContent = `
    <!DOCTYPE html>
    <html>
    <head>
      <title>${documentTitle} ${data.number}</title>
      <meta charset="UTF-8">
      <style>
        @page {
          size: A4;
          margin: 15mm;
        }
        
        * {
          box-sizing: border-box;
        }
        
        body {
          font-family: 'Arial', sans-serif;
          margin: 0;
          padding: 0;
          color: #333;
          line-height: 1.4;
          font-size: 12px;
          background: white;
        }
        
        .page {
          width: 210mm;
          min-height: 297mm;
          margin: 0 auto;
          background: white;
          box-shadow: 0 0 10px rgba(0,0,0,0.1);
          padding: 20mm;
          position: relative;
          display: flex;
          flex-direction: column;
        }
        
        .header {
          margin-bottom: 30px;
          padding-bottom: 20px;
          border-bottom: 1px solid #D1D5DB;
        }

        .header-rows { width: 100%; }
        .header-row { display: flex; justify-content: space-between; align-items: flex-start; gap: 16px; }
        .logo-row { justify-content: flex-end; }
        .party-row { margin-top: 6px; }
        .meta-row { margin-top: 6px; }
        .number-row { margin-top: 10px; }
        .party-left, .party-right { flex: 1 1 0; min-width: 0; }
        .party-right { text-align: right; }
        .document-info { text-align: right; flex: 0 0 380px; max-width: 380px; margin-left: auto; }
        .document-title { font-size: 28px; font-weight: bold; margin: 0 0 15px 0; color: #5B21B6; text-transform: uppercase; letter-spacing: 1px; }
        .document-number { font-size: 24px; font-weight: 700; color: #5B21B6; }
        .company-details { font-size: 11px; line-height: 1.6; color: #666; margin-bottom: 0; }
        .client-label { font-size: 12px; font-weight: bold; color: #5B21B6; text-transform: uppercase; margin-bottom: 4px; }
        .customer-name { font-size: 14px; font-weight: bold; margin-bottom: 5px; color: #212529; }
        .customer-details { font-size: 10px; color: #666; line-height: 1.4; }
        
        .company-info { flex: 1 1 auto; min-width: 0; }
        
        .logo {
          width: 75%;
          height: auto;
          max-height: 220px;
          margin-bottom: 15px;
          border-radius: 8px;
          overflow: hidden;
        }
        
        .logo img {
          width: 100%;
          height: auto;
          object-fit: contain;
        }
        
        .company-name {
          font-size: 24px;
          font-weight: bold;
          margin-bottom: 5px;
          color: #111827;
        }
        
        .company-details {
          font-size: 12px;
          line-height: 1.7;
          color: #444;
          margin-bottom: 0;
        }
        
        .document-info { text-align: right; flex: 0 0 380px; max-width: 380px; }
        
        .document-title {
          font-size: 28px;
          font-weight: bold;
          margin: 0 0 15px 0;
          color: #111827;
          text-transform: uppercase;
          letter-spacing: 1px;
        }
        
        .document-details {
          background: transparent;
          padding: 0;
          border-radius: 0;
          border: none;
        }
        
        .document-details table {
          width: 100%;
          border-collapse: collapse;
        }
        
        .document-details td {
          padding: 4px 0;
          border: none;
        }
        
        .document-details .label {
          font-weight: 600;
          color: #4B5563;
          width: 50%;
          font-size: 12px;
        }
        
        .document-details .value {
          text-align: right;
          color: #111827;
          font-size: 13px;
          font-weight: 700;
        }
        
        
        .section-title {
          font-size: 14px;
          font-weight: bold;
          color: #111827;
          margin: 0 0 15px 0;
          text-transform: uppercase;
          letter-spacing: 0.5px;
        }
        
        .customer-name {
          font-size: 16px;
          font-weight: bold;
          margin-bottom: 8px;
          color: #212529;
        }
        
        .customer-details {
          color: #666;
          line-height: 1.6;
        }
        
        .items-section {
          margin: 30px 0;
        }
        
        .items-table {
          width: 100%;
          border-collapse: collapse;
          margin: 20px 0;
          font-size: 11px;
          border: 1px solid #E5E7EB;
          border-radius: 8px;
          overflow: hidden;
        }
        
        .items-table thead {
          background: #F3F4F6;
          color: #111827;
        }
        
        .items-table th {
          padding: 12px 8px;
          text-align: center;
          font-weight: bold;
          font-size: 10px;
          text-transform: uppercase;
          letter-spacing: 0.5px;
          border-right: 1px solid rgba(255,255,255,0.2);
        }
        
        .items-table th:last-child {
          border-right: none;
        }
        
        .items-table td {
          padding: 10px 8px;
          border-bottom: 1px solid #e9ecef;
          border-right: 1px solid #e9ecef;
          text-align: center;
          vertical-align: top;
        }
        
        .items-table td:last-child {
          border-right: none;
        }
        
        .items-table tbody tr:last-child td {
          border-bottom: none;
        }
        
        .items-table tbody tr:nth-child(even) {
          background: #f8f9fa;
        }
        
        .items-table tbody tr:hover {
          background: #F9FAFB;
        }
        
        .description-cell {
          text-align: left !important;
          max-width: 200px;
          word-wrap: break-word;
        }
        
        .amount-cell {
          text-align: right !important;
          font-weight: 500;
        }

        .center {
          text-align: center !important;
        }
        
        .totals-section {
          margin-top: 20px;
          display: flex;
          justify-content: flex-end;
        }
        
        .totals-table {
          width: 300px;
          border-collapse: collapse;
          font-size: 12px;
        }
        
        .totals-table td {
          padding: 8px 15px;
          border: none;
        }
        
        .totals-table .label {
          text-align: left;
          color: #495057;
          font-weight: 500;
        }
        
        .totals-table .amount {
          text-align: right;
          font-weight: 600;
          color: #212529;
        }
        
        .totals-table .subtotal-row {
          border-top: 1px solid #dee2e6;
        }
        
        .totals-table .total-row {
          border-top: 1px solid #111827;
          background: #f8f9fa;
        }
        
        .totals-table .total-row .label {
          font-size: 14px;
          font-weight: bold;
          color: #111827;
        }
        
        .totals-table .total-row .amount {
          font-size: 16px;
          font-weight: bold;
          color: #111827;
        }
        
        .notes-section {
          margin-top: 30px;
          display: flex;
          gap: 20px;
        }
        
        .notes, .terms {
          flex: 1;
          padding: 15px;
          background: #f8f9fa;
          border-radius: 8px;
          border: 1px solid #e9ecef;
        }
        
        .section-subtitle {
          font-size: 12px;
          font-weight: bold;
          color: #111827;
          margin: 0 0 10px 0;
          text-transform: uppercase;
        }
        
        .notes-content, .terms-content {
          font-size: 10px;
          line-height: 1.6;
          color: #666;
          white-space: pre-wrap;
          text-align: justify;
          width: 100%;
          max-width: 100%;
          word-spacing: 0.1em;
          hyphens: auto;
          page-break-inside: avoid;
          orphans: 3;
          widows: 3;
        }

        .terms-content p,
        .terms-content div {
          page-break-inside: avoid;
          margin-bottom: 8px;
        }
        
        .footer { display: none; }
        
        .delivery-info-section {
          margin: 25px 0;
          padding: 20px;
          background: #f8f9fa;
          border-radius: 8px;
          border: 1px solid #e9ecef;
        }

        .delivery-details {
          margin-top: 15px;
        }

        .delivery-row {
          display: flex;
          gap: 20px;
          margin-bottom: 12px;
        }

        .delivery-field {
          flex: 1;
          min-width: 0;
        }

        .delivery-field.full-width {
          flex: 100%;
        }

        .field-label {
          font-size: 10px;
          font-weight: bold;
          color: #111827;
          margin-bottom: 4px;
          text-transform: uppercase;
        }

        .field-value {
          font-size: 11px;
          color: #333;
          line-height: 1.4;
          word-wrap: break-word;
        }

        .signature-section {
          margin: 30px 0 20px 0;
          padding: 20px;
          border-top: 1px solid #e9ecef;
        }

        .signature-row {
          display: flex;
          gap: 40px;
        }

        .signature-box {
          flex: 1;
          text-align: center;
        }

        .signature-label {
          font-size: 11px;
          font-weight: bold;
          color: #111827;
          margin-bottom: 20px;
          text-transform: uppercase;
        }

        .signature-line {
          font-size: 12px;
          font-weight: bold;
          color: #333;
          border-bottom: 1px solid #333;
          margin-bottom: 10px;
          padding-bottom: 5px;
          min-height: 20px;
        }

        .signature-date {
          font-size: 10px;
          color: #666;
        }

        .watermark {
          position: absolute;
          top: 50%;
          left: 50%;
          transform: translate(-50%, -50%) rotate(-45deg);
          font-size: 72px;
          color: rgba(0, 0, 0, 0.06);
          font-weight: bold;
          z-index: -1;
          pointer-events: none;
          text-transform: uppercase;
          letter-spacing: 5px;
        }
        
        @media print {
          body {
            background: white;
          }
          
          .page {
            box-shadow: none;
            margin: 0;
            padding: 0;
          }
          
          .watermark {
            display: ${data.type === 'proforma' ? 'block' : 'none'};
          }
        }
        
        @media screen {
          body {
            background: #f5f5f5;
            padding: 20px;
          }
        }
        \n        .payment-banner {\n          background: transparent;\n          padding: 0;\n          margin: 0 0 10px 0;\n          border-left: none;\n          font-size: 10px;\n          color: #111827;\n          text-align: center;\n          border-radius: 0;\n          font-weight: 600;\n        }\n        \n        .bank-details {\n          position: absolute;\n          left: 20mm;\n          right: 20mm;\n          bottom: 10mm;\n          font-size: 10px;\n          color: #111827;\n          text-align: center;\n          font-weight: 600;\n        }\n        \n        .invoice-terms-section {\n          margin: 30px 0 20px 0;\n          page-break-inside: avoid;\n        }\n        \n        .invoice-terms {\n          width: 100%;\n          padding: 20px;\n          background: #f8f9fa;\n          border-radius: 8px;\n          border: 1px solid #e9ecef;\n          margin-bottom: 20px;\n        }\n        \n        .invoice-bank-details {\n          margin-top: 12px;
          margin-bottom: 0;\n          padding: 15px;\n          background: #f0f0f0;\n          border-radius: 8px;\n          border: 1px solid #ddd;\n          font-size: 10px;\n          color: #111827;\n          text-align: center;\n          font-weight: 600;\n          line-height: 1.4;\n          page-break-inside: avoid;\n        }\n        \n        .quotation-footer {\n          position: absolute;\n          left: 20mm;\n          right: 20mm;\n          bottom: 10mm;\n          font-size: 12px;\n          color: #111827;\n          text-align: center;\n          font-weight: 600;\n          font-style: italic;\n        }\n      </style>
    </head>
    <body>
      <div class="page">
        <!-- Watermark for proforma invoices -->
        ${data.type === 'proforma' ? '<div class="watermark">Proforma</div>' : ''}
        
        <!-- Header Section -->
        <div class="header">
          <div class="header-rows">
            <!-- Row 1: Logo right -->
            <div class="header-row logo-row">
              <div class="logo">
                ${company.logo_url ? `<img src="${company.logo_url}" alt="${company.name} Logo" />` : ''}
              </div>
            </div>

            <!-- Row 2: Parties - Client left, Company details right -->
            <div class="header-row party-row">
              <div class="party-left">
                <div class="client-label">${data.type === 'lpo' ? 'Supplier' : 'Client'}</div>
                <div class="customer-name">${data.customer.name}</div>
                <div class="customer-details">
                  ${data.customer.email ? `${data.customer.email}<br>` : ''}
                  ${data.customer.phone ? `${data.customer.phone}<br>` : ''}
                  ${data.customer.address ? `${data.customer.address}<br>` : ''}
                  ${data.customer.city ? `${data.customer.city}` : ''}
                  ${data.customer.country ? `, ${data.customer.country}` : ''}
                </div>
              </div>
              <div class="party-right">
                <div class="company-details">
                  ${company.tax_number ? `PIN: ${company.tax_number}<br>` : ''}
                  ${company.address ? `${company.address}<br>` : ''}
                  ${company.city ? `${company.city}` : ''}${company.country ? `, ${company.country}` : ''}<br>
                  ${company.phone ? `Tel: ${company.phone}<br>` : ''}
                  ${company.email ? `Email: ${company.email}` : ''}
                </div>
              </div>
            </div>

            <!-- Row 3: Document meta right (dates and amount) -->
            <div class="header-row meta-row">
              <div style="flex:1"></div>
              <div class="document-info">
                <div class="document-details">
                  <table>
                    <tr>
                      <td class="label">${data.type === 'lpo' ? 'Order Date' : 'Date'}:</td>
                      <td class="value">${formatDate(data.date)}</td>
                    </tr>
                    ${data.due_date ? `
                    <tr>
                      <td class="label">${data.type === 'lpo' ? 'Expected Delivery' : 'Due Date'}:</td>
                      <td class="value">${formatDate(data.due_date)}</td>
                    </tr>
                    ` : ''}
                    ${data.valid_until ? `
                    <tr>
                      <td class="label">Valid Until:</td>
                      <td class="value">${formatDate(data.valid_until)}</td>
                    </tr>
                    ` : ''}
                    ${data.lpo_number ? `
                    <tr>
                      <td class="label">LPO No.:</td>
                      <td class="value">${sanitizeAndEscape(data.lpo_number)}</td>
                    </tr>
                    ` : ''}
                    <tr>
                      <td class="label">${data.type === 'receipt' ? 'Amount Paid' : data.type === 'remittance' ? 'Total Payment' : data.type === 'lpo' ? 'Order Total' : 'Amount'}:</td>
                      <td class="value" style="font-weight: bold; color: #111827;">${formatCurrency(data.total_amount)}</td>
                    </tr>
                  </table>
                </div>
              </div>
            </div>

            <!-- Row 4: Document number left -->
            <div class="header-row number-row">
              <div class="document-number">${documentTitle} ${data.number}</div>
            </div>
          </div>
        </div>

        <!-- Delivery Information Section (for delivery notes) -->
        ${data.type === 'delivery' ? `
        <div class="delivery-info-section">
          <div class="section-title">Delivery Information</div>
          <div class="delivery-details">
            <div class="delivery-row">
              ${data.delivery_date ? `
              <div class="delivery-field">
                <div class="field-label">Delivery Date:</div>
                <div class="field-value">${new Date(data.delivery_date).toLocaleDateString()}</div>
              </div>
              ` : ''}
              ${data.delivery_method ? `
              <div class="delivery-field">
                <div class="field-label">Delivery Method:</div>
                <div class="field-value">${data.delivery_method}</div>
              </div>
              ` : ''}
            </div>

            ${data.delivery_address ? `
            <div class="delivery-row">
              <div class="delivery-field full-width">
                <div class="field-label">Delivery Address:</div>
                <div class="field-value">${data.delivery_address}</div>
              </div>
            </div>
            ` : ''}

            <div class="delivery-row">
              ${data.carrier ? `
              <div class="delivery-field">
                <div class="field-label">Carrier:</div>
                <div class="field-value">${data.carrier}</div>
              </div>
              ` : ''}
              ${data.tracking_number ? `
              <div class="delivery-field">
                <div class="field-label">Tracking Number:</div>
                <div class="field-value">${data.tracking_number}</div>
              </div>
              ` : ''}
            </div>

            <div class="delivery-row">
              ${data.delivered_by ? `
              <div class="delivery-field">
                <div class="field-label">Delivered By:</div>
                <div class="field-value">${data.delivered_by}</div>
              </div>
              ` : ''}
              ${data.received_by ? `
              <div class="delivery-field">
                <div class="field-label">Received By:</div>
                <div class="field-value">${data.received_by}</div>
              </div>
              ` : ''}
            </div>
          </div>
        </div>
        ` : ''}

        <!-- Items Section -->
        ${data.items && data.items.length > 0 ? `
        <div class="items-section">
          <table class="items-table">
            <thead>
              <tr>
                ${data.type === 'delivery' ? `
                <th style="width: 5%;">#</th>
                <th style="width: 40%;">Item Description</th>
                <th style="width: 15%;">Ordered Qty</th>
                <th style="width: 15%;">Delivered Qty</th>
                <th style="width: 15%;">Unit</th>
                <th style="width: 10%;">Status</th>
                ` : data.type === 'statement' ? `
<<<<<<< HEAD
                <th style="width: 16%;">Date</th>
                <th style="width: 16%;">LPO No.</th>
                <th style="width: 20%;">Delivery Note</th>
                <th style="width: 20%;">Invoice No.</th>
                <th style="width: 16%;">Amount</th>
=======
                <th style="width: 12%;">Date</th>
                <th style="width: 25%;">Description</th>
                <th style="width: 15%;">Reference</th>
                ${hasStatementLPO ? '<th style="width: 12%;">LPO No.</th>' : ''}
                <th style="width: 12%;">Debit</th>
                <th style="width: 12%;">Credit</th>
                <th style="width: 12%;">Balance</th>
>>>>>>> a1d8504e
                ` : data.type === 'remittance' ? `
                <th style="width: 15%;">Date</th>
                <th style="width: 15%;">Document Type</th>
                <th style="width: 20%;">Document Number</th>
                <th style="width: 16%;">Invoice Amount</th>
                <th style="width: 16%;">Credit Amount</th>
                <th style="width: 18%;">Payment Amount</th>
                ` : `
                <th style="width: 5%;">#</th>
                <th style="width: ${visibleColumns.discountPercentage || visibleColumns.discountBeforeVat || visibleColumns.discountAmount || visibleColumns.taxPercentage || visibleColumns.taxAmount ? '30%' : '40%'};">Description</th>
                <th style="width: 10%;">Qty</th>
                <th style="width: 15%;">Unit Price</th>
                ${visibleColumns.discountPercentage ? '<th style="width: 10%;">Disc %</th>' : ''}
                ${visibleColumns.discountBeforeVat ? '<th style="width: 12%;">Disc Before VAT</th>' : ''}
                ${visibleColumns.discountAmount ? '<th style="width: 12%;">Disc Amount</th>' : ''}
                ${visibleColumns.taxPercentage ? '<th style="width: 10%;">Tax %</th>' : ''}
                ${visibleColumns.taxAmount ? '<th style="width: 12%;">Tax Amount</th>' : ''}
                <th style="width: 15%;">Total</th>
                `}
              </tr>
            </thead>
            <tbody>
              ${data.items.map((item, index) => `
                <tr>
                  ${data.type === 'statement' ? `
                  <td>${formatDate((item as any).transaction_date)}</td>
<<<<<<< HEAD
                  <td>${sanitizeAndEscape((item as any).lpo_number || '')}</td>
                  <td>${sanitizeAndEscape((item as any).delivery_note_number || '')}</td>
                  <td>${sanitizeAndEscape((item as any).invoice_number || (item as any).reference || '')}</td>
                  <td class="amount-cell">${formatCurrency((item as any).amount !== undefined ? (item as any).amount : ((item as any).debit > 0 ? (item as any).debit : -((item as any).credit || 0)))}</td>
=======
                  <td class="description-cell">${sanitizeAndEscape(item.description)}</td>
                  <td>${(item as any).reference}</td>
                  ${hasStatementLPO ? `<td>${sanitizeAndEscape((item as any).lpo_number || '')}</td>` : ''}
                  <td class="amount-cell">${(item as any).debit > 0 ? formatCurrency((item as any).debit) : ''}</td>
                  <td class="amount-cell">${(item as any).credit > 0 ? formatCurrency((item as any).credit) : ''}</td>
                  <td class="amount-cell">${formatCurrency(item.line_total)}</td>
>>>>>>> a1d8504e
                  ` : data.type === 'remittance' ? `
                  <td>${formatDate((item as any).document_date)}</td>
                  <td>${(item as any).description ? (item as any).description.split(':')[0] : 'Payment'}</td>
                  <td>${(item as any).description ? (item as any).description.split(':')[1] || (item as any).description : ''}</td>
                  <td class="amount-cell">${(item as any).invoice_amount ? formatCurrency((item as any).invoice_amount) : ''}</td>
                  <td class="amount-cell">${(item as any).credit_amount ? formatCurrency((item as any).credit_amount) : ''}</td>
                  <td class="amount-cell" style="font-weight: bold;">${formatCurrency(item.line_total)}</td>
                  ` : `
                  <td>${index + 1}</td>
                  <td class="description-cell">${sanitizeAndEscape(item.description)}</td>
                  ${data.type === 'delivery' ? `
                  <td>${(item as any).quantity_ordered || item.quantity}</td>
                  <td style="font-weight: bold; color: ${(item as any).quantity_delivered >= (item as any).quantity_ordered ? '#10B981' : '#F59E0B'};">${(item as any).quantity_delivered || item.quantity}</td>
                  <td>${(item as any).unit_of_measure || 'pcs'}</td>
                  <td style="font-size: 10px;">
                    ${(item as any).quantity_delivered >= (item as any).quantity_ordered ?
                      '<span style="color: #111827; font-weight: bold;">✓ Complete</span>' :
                      '<span style="color: #111827; font-weight: bold;">⚠ Partial</span>'
                    }
                  </td>
                  ` : `
                  <td>${item.quantity}</td>
                  <td class="amount-cell">${formatCurrency(item.unit_price)}</td>
                  ${visibleColumns.discountPercentage ? `<td>${item.discount_percentage || 0}%</td>` : ''}
                  ${visibleColumns.discountBeforeVat ? `<td class="amount-cell">${formatCurrency(item.discount_before_vat || 0)}</td>` : ''}
                  ${visibleColumns.discountAmount ? `<td class="amount-cell">${formatCurrency(item.discount_amount || 0)}</td>` : ''}
                  ${visibleColumns.taxPercentage ? `<td>${item.tax_percentage || 0}%</td>` : ''}
                  ${visibleColumns.taxAmount ? `<td class="amount-cell">${formatCurrency(item.tax_amount || 0)}</td>` : ''}
                  <td class="amount-cell">${formatCurrency(item.line_total)}</td>
                  `}
                  `}
                </tr>
              `).join('')}
            </tbody>
          </table>
        </div>
        ` : ''}
        
        <!-- Totals Section (not for delivery notes) -->
        ${data.type !== 'delivery' ? `
        <div class="totals-section">
          <table class="totals-table">
            ${data.subtotal ? `
            <tr class="subtotal-row">
              <td class="label">Subtotal:</td>
              <td class="amount">${formatCurrency(data.subtotal)}</td>
            </tr>
            ` : ''}
            ${data.tax_amount ? `
            <tr>
              <td class="label">Tax Amount:</td>
              <td class="amount">${formatCurrency(data.tax_amount)}</td>
            </tr>
            ` : ''}
            <tr class="total-row">
              <td class="label">${data.type === 'statement' ? 'TOTAL OUTSTANDING:' : 'TOTAL:'}</td>
              <td class="amount">${formatCurrency(data.total_amount)}</td>
            </tr>
            ${(data.type === 'invoice' || data.type === 'proforma') && data.paid_amount !== undefined ? `
            <tr class="payment-info">
              <td class="label">Paid Amount:</td>
              <td class="amount" style="color: #111827;">${formatCurrency(data.paid_amount || 0)}</td>
            </tr>
            <tr class="balance-info">
              <td class="label" style="font-weight: bold;">Balance Due:</td>
              <td class="amount" style="font-weight: bold; color: #111827;">${formatCurrency(data.balance_due || 0)}</td>
            </tr>
            ` : ''}
          </table>
        </div>
        ` : ''}

        <!-- Signature Section (for delivery notes) -->
        ${data.type === 'delivery' ? `
        <div class="signature-section">
          <div class="signature-row">
            <div class="signature-box">
              <div class="signature-label">Delivered By:</div>
              <div class="signature-line">${data.delivered_by || '_________________________'}</div>
              <div class="signature-date">Date: ${data.delivery_date ? new Date(data.delivery_date).toLocaleDateString() : '__________'}</div>
            </div>
            <div class="signature-box">
              <div class="signature-label">Received By:</div>
              <div class="signature-line">${data.received_by || '_________________________'}</div>
              <div class="signature-date">Date: __________</div>
            </div>
          </div>
        </div>
        ` : ''}

        ${''}

        <!-- Terms Section (for invoices and proformas) -->
        ${data.terms_and_conditions && (data.type === 'invoice' || data.type === 'proforma') ? `
        <div class="invoice-terms-section" style="page-break-before: always;">
          <div class="invoice-terms">
            <div class="section-subtitle">Terms & Conditions</div>
        <div class="terms-content">${sanitizeAndEscape(data.terms_and_conditions || '')}</div>
          </div>
        </div>
        ` : ''}

        <!-- Bank Details (for invoices and proformas) -->
        ${(data.type === 'invoice' || data.type === 'proforma') ? `
    <div class="invoice-bank-details">
      <div class="bank-line"><strong>MAKE ALL PAYMENTS THROUGH BIOLEGEND SCIENTIFIC LTD:</strong></div>
      <div class="bank-line">-KCB RIVER ROAD BRANCH NUMBER: 1216348367 - SWIFT CODE; KCBLKENX - BANK CODE; 01 - BRANCH CODE; 114</div>
      <div class="bank-line">-ABSA BANK KENYA PLC: THIKA ROAD MALL BRANCH, ACC: 2051129930, BRANCH CODE; 024, SWIFT CODE; BARCKENX</div>
      <div class="bank-line">-NCBA BANK KENYA PLC: THIKA ROAD MALL (TRM) BRANCH, ACC: 1007470556, BANK CODE: 000, BRANCH CODE; 07, SWIFT CODE: CBAFKENX</div>
    </div>
    ` : ''}


      </div>
    </body>
    </html>
  `;

  printWindow.document.write(htmlContent);
  printWindow.document.close();

  // Wait for content to load before printing
  printWindow.onload = () => {
    setTimeout(() => {
      printWindow.print();
    }, 500);
  };

  // Fallback if onload doesn't fire
  setTimeout(() => {
    if (printWindow && !printWindow.closed) {
      printWindow.print();
    }
  }, 1000);

  return printWindow;
};

// Direct download using html2canvas + jsPDF while preserving the exact HTML/CSS design
export const generatePDFDownload = async (data: DocumentData) => {
  const html = buildDocumentHTML(data);

  const iframe = document.createElement('iframe');
  iframe.style.position = 'fixed';
  iframe.style.left = '-10000px';
  iframe.style.top = '0';
  iframe.style.width = '210mm';
  iframe.style.height = '297mm';
  iframe.srcdoc = html;
  document.body.appendChild(iframe);

  await new Promise<void>((resolve) => {
    iframe.onload = () => setTimeout(resolve, 400); // allow images to load
  });

  const pageEl = iframe.contentDocument?.querySelector('.page') as HTMLElement;
  if (!pageEl) {
    document.body.removeChild(iframe);
    throw new Error('Failed to render PDF content');
  }

  // Measure Terms section position to force page break before it (for invoice/proforma)
  const termsEl = iframe.contentDocument?.querySelector('.invoice-terms-section') as HTMLElement | null;
  const pageRect = (pageEl as HTMLElement).getBoundingClientRect();
  const termsTopCssPx = termsEl ? termsEl.getBoundingClientRect().top - pageRect.top : null;

  const canvas = await html2canvas(pageEl, { scale: 2, useCORS: true, backgroundColor: '#ffffff' });

  const pdf = new jsPDF({ orientation: 'portrait', unit: 'mm', format: 'a4' });
  const pageWidth = pdf.internal.pageSize.getWidth();
  const pageHeight = pdf.internal.pageSize.getHeight();

  // Footer reservation (mm) for types that require a persistent bottom footer
  const footerReserveMm = data.type === 'quotation' ? 18 : 0; // space to keep free at bottom

  // Helper to draw footer on each page
  const drawFooter = (pageIndex: number) => {
    if (data.type !== 'quotation') return;
    const marginMm = 20;
    const maxWidth = pageWidth - marginMm * 2;
    const text = 'We trust that you will look at this quote satisfactorily........, looking forward to the order. Thank you for Your business!';
    pdf.setFont('helvetica', 'italic');
    pdf.setFontSize(10);
    pdf.setTextColor(17, 24, 39);
    const lines = pdf.splitTextToSize(text, maxWidth) as string[];
    const lineHeight = 4;
    const yBottom = pageHeight - 10; // 10mm from bottom baseline
    const yTop = yBottom - (lines.length - 1) * lineHeight;
    pdf.text(lines as any, marginMm, yTop, { align: 'left' });
  };

  // Convert canvas to pages
  const imgWidth = pageWidth;
  const imgHeight = (canvas.height * imgWidth) / canvas.width;
  const pageHeightPx = (canvas.width * pageHeight) / imgWidth; // pixel height per PDF page at the chosen scale

  // Add safe top/bottom margins and try to avoid splitting through text
  const topMarginMm = 8; // visible white margin at top of each PDF page
  const bottomMarginMmBase = 8; // visible white margin at bottom of each PDF page
  const bottomMarginMm = bottomMarginMmBase + footerReserveMm; // reserve footer space
  const pxPerMm = canvas.width / imgWidth;
  const topMarginPx = Math.round(topMarginMm * pxPerMm);
  const bottomMarginPx = Math.round(bottomMarginMm * pxPerMm);
  const innerPageHeightPx = Math.floor(pageHeightPx - topMarginPx - bottomMarginPx);

  if (imgHeight <= (pageHeight - topMarginMm - bottomMarginMm)) {
    const imgData = canvas.toDataURL('image/png');
    const h = (canvas.height * imgWidth) / canvas.width;
    pdf.addImage(imgData, 'PNG', 0, topMarginMm, imgWidth, h);
    // Clear footer area and draw footer
    if (footerReserveMm > 0) {
      pdf.setFillColor(255, 255, 255);
      pdf.rect(0, pageHeight - footerReserveMm - bottomMarginMmBase, pageWidth, footerReserveMm + bottomMarginMmBase, 'F');
      drawFooter(1);
    }
  } else {
    let renderedY = 0;
    const pages: { dataUrl: string; pxHeight: number }[] = [];
    const ctxAll = canvas.getContext('2d');

    const isWhiteRow = (y: number) => {
      if (!ctxAll) return false;
      const stepX = Math.max(10, Math.floor(canvas.width / 100));
      let white = 0; let count = 0;
      for (let x = 0; x < canvas.width; x += stepX) {
        const d = ctxAll.getImageData(x, y, 1, 1).data;
        if (d[0] > 245 && d[1] > 245 && d[2] > 245) white++;
        count++;
      }
      return white / Math.max(1, count) > 0.9;
    };

    const findBreak = (start: number, height: number) => {
      const target = start + height;
      const SEARCH = 24; // px around target to find a whitespace seam
      for (let dy = 0; dy <= SEARCH; dy++) {
        const up = target - dy;
        if (up > start + 10 && isWhiteRow(up)) return up;
        const down = target + dy;
        if (down < canvas.height - 1 && isWhiteRow(down)) return down;
      }
      return Math.min(target, canvas.height);
    };

    // Compute scale from CSS px to canvas px
    const scalePx = canvas.width / (pageEl as HTMLElement).clientWidth;
    const termsTopCanvasPx = termsTopCssPx != null ? Math.round(termsTopCssPx * scalePx) : null;

    while (renderedY < canvas.height) {
      let breakY = findBreak(renderedY, innerPageHeightPx);

      // Force a break exactly before Terms section so it starts on a fresh page
      if (
        (data.type === 'invoice' || data.type === 'proforma') &&
        termsTopCanvasPx != null &&
        termsTopCanvasPx > renderedY + 10 &&
        termsTopCanvasPx < breakY - 10
      ) {
        breakY = findBreak(renderedY, termsTopCanvasPx - renderedY);
      }

      const sliceHeight = Math.min(innerPageHeightPx, canvas.height - renderedY, breakY - renderedY);

      // If the remaining slice is too small, stop to avoid blank trailing page
      if (sliceHeight <= 2) break;

      const pageCanvas = document.createElement('canvas');
      pageCanvas.width = canvas.width;
      pageCanvas.height = sliceHeight;
      const ctx = pageCanvas.getContext('2d');
      if (!ctx) break;
      ctx.drawImage(canvas, 0, renderedY, canvas.width, sliceHeight, 0, 0, pageCanvas.width, pageCanvas.height);

      // Detect near-empty (almost white) slices and skip them
      const stepX = Math.max(10, Math.floor(pageCanvas.width / 100));
      const stepY = Math.max(10, Math.floor(pageCanvas.height / 100));
      let white = 0; let count = 0;
      for (let y = 0; y < pageCanvas.height; y += stepY) {
        for (let x = 0; x < pageCanvas.width; x += stepX) {
          const d = ctx.getImageData(x, y, 1, 1).data;
          if (d[0] > 245 && d[1] > 245 && d[2] > 245) white++;
          count++;
        }
      }
      const whiteRatio = white / Math.max(1, count);
      const isBlank = whiteRatio > 0.99;

      if (!isBlank) {
        pages.push({ dataUrl: pageCanvas.toDataURL('image/png'), pxHeight: sliceHeight });
      }
      renderedY += sliceHeight;
    }

    // Render pages with visible margins and reserved footer area
    pages.forEach((page, idx) => {
      if (idx > 0) pdf.addPage();
      const h = (page.pxHeight * imgWidth) / canvas.width; // map cropped height to mm
      pdf.addImage(page.dataUrl, 'PNG', 0, topMarginMm, imgWidth, h);
      if (footerReserveMm > 0) {
        pdf.setFillColor(255, 255, 255);
        pdf.rect(0, pageHeight - footerReserveMm - bottomMarginMmBase, pageWidth, footerReserveMm + bottomMarginMmBase, 'F');
        drawFooter(idx + 1);
      }
    });
  }

  const documentTitle = data.type === 'proforma' ? 'Proforma_Invoice' :
                        data.type === 'credit_note' ? 'Credit_Note' :
                        data.type === 'delivery' ? 'Delivery_Note' :
                        data.type === 'statement' ? 'Customer_Statement' :
                        data.type === 'receipt' ? 'Payment_Receipt' :
                        data.type === 'remittance' ? 'Remittance_Advice' :
                        data.type === 'lpo' ? 'Purchase_Order' :
                        data.type.charAt(0).toUpperCase() + data.type.slice(1);

  pdf.save(`${documentTitle}_${data.number}.pdf`);
  document.body.removeChild(iframe);
  return pdf;
};

// Specific function for invoice PDF generation
export const downloadInvoicePDF = async (invoice: any, documentType: 'INVOICE' | 'PROFORMA' = 'INVOICE', company?: CompanyDetails) => {
  const documentData: DocumentData = {
    type: documentType === 'PROFORMA' ? 'proforma' : 'invoice',
    number: invoice.invoice_number,
    date: invoice.invoice_date,
    due_date: invoice.due_date,
    lpo_number: invoice.lpo_number,
    company: company, // Pass company details
    customer: {
      name: invoice.customers?.name || 'Unknown Customer',
      email: invoice.customers?.email,
      phone: invoice.customers?.phone,
      address: invoice.customers?.address,
      city: invoice.customers?.city,
      country: invoice.customers?.country,
    },
    items: invoice.invoice_items?.map((item: any) => {
      const quantity = Number(item.quantity || 0);
      const unitPrice = Number(item.unit_price || 0);
      const taxAmount = Number(item.tax_amount || 0);
      const discountAmount = Number(item.discount_amount || 0);
      const computedLineTotal = quantity * unitPrice - discountAmount + taxAmount;

      return {
        description: item.description || item.product_name || item.products?.name || 'Unknown Item',
        quantity: quantity,
        unit_price: unitPrice,
        discount_percentage: Number(item.discount_percentage || 0),
        discount_before_vat: Number(item.discount_before_vat || 0),
        discount_amount: discountAmount,
        tax_percentage: Number(item.tax_percentage || 0),
        tax_amount: taxAmount,
        tax_inclusive: item.tax_inclusive || false,
        line_total: Number(item.line_total ?? computedLineTotal),
        unit_of_measure: item.products?.unit_of_measure || item.unit_of_measure || 'pcs',
      };
    }) || [],
    subtotal: invoice.subtotal,
    tax_amount: invoice.tax_amount,
    total_amount: invoice.total_amount,
    paid_amount: invoice.paid_amount || 0,
    balance_due: invoice.balance_due || (invoice.total_amount - (invoice.paid_amount || 0)),
    notes: invoice.notes,
    terms_and_conditions: (documentType === 'INVOICE' || documentType === 'PROFORMA') ? `Terms
1. PAYMENT.
Payment terms are cash on delivery, unless credit terms are established at the Seller��s sole discretion. Buyer agrees to pay Seller cost of collection of overdue invoices, including reasonable attorney���s fees. Net 30 days on all credit invoices or “Month Following invoice”. In addition, Buyer shall pay all sales, use, customs, excise or other taxes presently or hereafter payable in regards to this transaction, and Buyer shall reimburse Seller for any such taxes or charges paid by BIOLEGEND SCIENTIFIC LTD (hereafter "Seller."). Including all withholding taxes which should be remitted immediately upon payments.
2. PAYMENT, PRICE, TRANSPORTATION
Seller shall have the continuing right to approve Buyer’s credit. Seller may at any time demand advance payment, additional security or guarantee of prompt payment. If Buyer refuses to give the payment, security or guarantee demanded, Seller may terminate the Agreement, refuse to deliver any undelivered goods and Buyer shall immediately become liable to Seller for the unpaid price of all goods delivered & for damages. Buyer agrees to pay Seller cost of collection of overdue invoices, including reasonable attorney’s fees incurred by Seller in collecting said sums.
3. SERVICE CHARGE AND INTEREST
A service charge of 3% of the total invoice cost per month will be made on past due accounts unless otherwise agreed in writing by both parties.
4. FORCE MAJEURE
Seller shall not be liable for any damages resulting from: any delay or failure of performance arising from any cause not reasonably within Seller’s control; accidents to, breakdowns or mechanical failure of machinery or equipment, however caused; strikes or other labor troubles, shortage of labor, transportation, raw materials, energy sources, or failure of usual means of supply; fire; flood; war, declared or undeclared; insurrection; riots; acts of God or the public enemy; or priorities, allocations or limitations or other acts required or requested by Federal, State or local governments or any of their sub-divisions, bureaus or agencies. Seller may, at its option, cancel this Agreement or delay performance hereunder for any period reasonably necessary due to any of the foregoing, during which time this Agreement shall remain in full force and effect. Seller shall have the further right to then allocate its available goods between its own uses and its customers in such manner as Seller may consider equitable.
5. INDEMINITY
Buyer shall indemnify and hold Seller harmless from and against any and all claims, demands, lawsuits, damages, liabilities, costs and expenses (including attorney’s fees), incurred by reason of any injury to or death of any person, or damage to any property, resulting from or arising out of any act, error, omission, negligence, or misconduct by Buyer in connection with the goods sold hereunder.
6. ANY OTHER TERMS AND CONDITIONS....` : invoice.terms_and_conditions,
  };

  return generatePDFDownload(documentData);
};

// Function for credit note PDF generation (uses same format as quotation)
export const downloadCreditNotePDF = async (creditNote: any, company?: CompanyDetails) => {
  const documentData: DocumentData = {
    type: 'credit_note',
    number: creditNote.credit_note_number,
    date: creditNote.credit_note_date,
    company: company, // Pass company details
    customer: {
      name: creditNote.customers?.name || 'Unknown Customer',
      email: creditNote.customers?.email,
      phone: creditNote.customers?.phone,
      address: creditNote.customers?.address,
      city: creditNote.customers?.city,
      country: creditNote.customers?.country,
    },
    items: creditNote.credit_note_items?.map((item: any) => {
      const quantity = Number(item.quantity || 0);
      const unitPrice = Number(item.unit_price || 0);
      const taxAmount = Number(item.tax_amount || 0);
      const discountAmount = Number(item.discount_amount || 0);
      const computedLineTotal = quantity * unitPrice - discountAmount + taxAmount;

      return {
        description: item.description || item.product_name || item.products?.name || 'Unknown Item',
        quantity: quantity,
        unit_price: unitPrice,
        discount_percentage: Number(item.discount_percentage || 0),
        discount_amount: discountAmount,
        tax_percentage: Number(item.tax_percentage || 0),
        tax_amount: taxAmount,
        tax_inclusive: item.tax_inclusive || false,
        line_total: Number(item.line_total ?? computedLineTotal),
        unit_of_measure: item.products?.unit_of_measure || item.unit_of_measure || 'pcs',
      };
    }) || [],
    subtotal: creditNote.subtotal,
    tax_amount: creditNote.tax_amount,
    total_amount: creditNote.total_amount,
    notes: creditNote.notes,
    terms_and_conditions: creditNote.terms_and_conditions,
  };

  return generatePDFDownload(documentData);
};

// Function for quotation PDF generation
export const downloadQuotationPDF = async (quotation: any, company?: CompanyDetails) => {
  const documentData: DocumentData = {
    type: 'quotation',
    number: quotation.quotation_number,
    date: quotation.quotation_date,
    valid_until: quotation.valid_until,
    company: company, // Pass company details
    customer: {
      name: quotation.customers?.name || 'Unknown Customer',
      email: quotation.customers?.email,
      phone: quotation.customers?.phone,
      address: quotation.customers?.address,
      city: quotation.customers?.city,
      country: quotation.customers?.country,
    },
    items: quotation.quotation_items?.map((item: any) => {
      const quantity = Number(item.quantity || 0);
      const unitPrice = Number(item.unit_price || 0);
      const taxAmount = Number(item.tax_amount || 0);
      const discountAmount = Number(item.discount_amount || 0);
      const computedLineTotal = quantity * unitPrice - discountAmount + taxAmount;

      return {
        description: item.description || item.product_name || item.products?.name || 'Unknown Item',
        quantity: quantity,
        unit_price: unitPrice,
        discount_percentage: Number(item.discount_percentage || 0),
        discount_amount: discountAmount,
        tax_percentage: Number(item.tax_percentage || 0),
        tax_amount: taxAmount,
        tax_inclusive: item.tax_inclusive || false,
        line_total: Number(item.line_total ?? computedLineTotal),
        unit_of_measure: item.products?.unit_of_measure || item.unit_of_measure || 'pcs',
      };
    }) || [],
    subtotal: quotation.subtotal,
    tax_amount: quotation.tax_amount,
    total_amount: quotation.total_amount,
    notes: quotation.notes,
    terms_and_conditions: quotation.terms_and_conditions,
  };

  return generatePDFDownload(documentData);
};

// Function for generating customer statement PDF
export const generateCustomerStatementPDF = async (customer: any, invoices: any[], payments: any[], statementData?: any, company?: CompanyDetails, deliveryNotes?: any[]) => {
  const today = new Date();
  const statementDate = statementData?.statement_date || today.toISOString().split('T')[0];

  // Calculate outstanding amounts
  const totalOutstanding = invoices.reduce((sum, inv) =>
    sum + ((inv.total_amount || 0) - (inv.paid_amount || 0)), 0
  );

  // Calculate aging buckets
  const current = invoices.filter(inv => {
    const dueDate = new Date(inv.due_date);
    const daysOverdue = Math.floor((today.getTime() - dueDate.getTime()) / (1000 * 60 * 60 * 24));
    return daysOverdue <= 0 && (inv.total_amount - (inv.paid_amount || 0)) > 0;
  }).reduce((sum, inv) => sum + (inv.total_amount - (inv.paid_amount || 0)), 0);

  const days30 = invoices.filter(inv => {
    const dueDate = new Date(inv.due_date);
    const daysOverdue = Math.floor((today.getTime() - dueDate.getTime()) / (1000 * 60 * 60 * 24));
    return daysOverdue > 0 && daysOverdue <= 30 && (inv.total_amount - (inv.paid_amount || 0)) > 0;
  }).reduce((sum, inv) => sum + (inv.total_amount - (inv.paid_amount || 0)), 0);

  const days60 = invoices.filter(inv => {
    const dueDate = new Date(inv.due_date);
    const daysOverdue = Math.floor((today.getTime() - dueDate.getTime()) / (1000 * 60 * 60 * 24));
    return daysOverdue > 30 && daysOverdue <= 60 && (inv.total_amount - (inv.paid_amount || 0)) > 0;
  }).reduce((sum, inv) => sum + (inv.total_amount - (inv.paid_amount || 0)), 0);

  const days90 = invoices.filter(inv => {
    const dueDate = new Date(inv.due_date);
    const daysOverdue = Math.floor((today.getTime() - dueDate.getTime()) / (1000 * 60 * 60 * 24));
    return daysOverdue > 60 && daysOverdue <= 90 && (inv.total_amount - (inv.paid_amount || 0)) > 0;
  }).reduce((sum, inv) => sum + (inv.total_amount - (inv.paid_amount || 0)), 0);

  const over90 = invoices.filter(inv => {
    const dueDate = new Date(inv.due_date);
    const daysOverdue = Math.floor((today.getTime() - dueDate.getTime()) / (1000 * 60 * 60 * 24));
    return daysOverdue > 90 && (inv.total_amount - (inv.paid_amount || 0)) > 0;
  }).reduce((sum, inv) => sum + (inv.total_amount - (inv.paid_amount || 0)), 0);

  // Create all transactions (invoices and payments) with running balance
  const allTransactions = [
    // Add all invoices as debits
<<<<<<< HEAD
    ...invoices.map(inv => {
      const dn = (deliveryNotes || []).find((d: any) => d.invoice_id === inv.id);
      const deliveryNoteNumber = dn?.delivery_number || dn?.delivery_note_number || '';
      return {
        date: inv.invoice_date,
        type: 'invoice',
        reference: inv.invoice_number,
        description: `Invoice ${inv.invoice_number}`,
        debit: inv.total_amount || 0,
        credit: 0,
        due_date: inv.due_date,
        lpo_number: inv.lpo_number,
        invoice_number: inv.invoice_number,
        delivery_note_number: deliveryNoteNumber,
        amount: Number(inv.total_amount || 0)
      };
    }),
=======
    ...invoices.map(inv => ({
      date: inv.invoice_date,
      type: 'invoice',
      reference: inv.invoice_number,
      description: `Invoice ${inv.invoice_number}`,
      debit: inv.total_amount || 0,
      credit: 0,
      due_date: inv.due_date,
      lpo_number: inv.lpo_number
    })),
>>>>>>> a1d8504e
    // Add all payments as credits
    ...payments.map(pay => ({
      date: pay.payment_date,
      type: 'payment',
      reference: pay.payment_number || pay.id || 'PMT',
      description: `Payment - ${pay.method || 'Cash'}`,
      debit: 0,
      credit: pay.amount || 0,
      due_date: null,
      lpo_number: '',
      invoice_number: '',
      delivery_note_number: '',
      amount: -Number(pay.amount || 0)
    }))
  ];

  // Sort by date
  allTransactions.sort((a, b) => new Date(a.date).getTime() - new Date(b.date).getTime());

  // Calculate running balance
  let runningBalance = 0;
  const statementItems = allTransactions.map((transaction, index) => {
    runningBalance += transaction.debit - transaction.credit;

    return {
      description: transaction.description,
      quantity: 1,
      unit_price: Number(transaction.debit || transaction.credit || 0),
      tax_percentage: 0,
      tax_amount: 0,
      tax_inclusive: false,
      line_total: Number(runningBalance),
      balance: Number(runningBalance),
      transaction_date: transaction.date,
      transaction_type: transaction.type,
      reference: transaction.reference,
      debit: Number(transaction.debit || 0),
      credit: Number(transaction.credit || 0),
      amount: Number((transaction as any).amount !== undefined ? (transaction as any).amount : (transaction.debit || 0) - (transaction.credit || 0)),
      invoice_number: (transaction as any).invoice_number || '',
      delivery_note_number: (transaction as any).delivery_note_number || '',
      due_date: transaction.due_date,
      days_overdue: transaction.due_date ? Math.max(0, Math.floor((today.getTime() - new Date(transaction.due_date).getTime()) / (1000 * 60 * 60 * 24))) : 0,
      lpo_number: (transaction as any).lpo_number
    };
  });

  // Calculate final balance from last transaction
  const finalBalance = statementItems.length > 0 ? statementItems[statementItems.length - 1].line_total : 0;

  const documentData: DocumentData = {
    type: 'statement', // Use statement type for proper formatting
    number: `STMT-${customer.customer_code || customer.id}-${statementDate}`,
    date: statementDate,
    company: company, // Pass company details
    customer: {
      name: customer.name,
      email: customer.email,
      phone: customer.phone,
      address: customer.address,
      city: customer.city,
      country: customer.country,
    },
    items: statementItems,
    subtotal: finalBalance,
    tax_amount: 0,
    total_amount: finalBalance,
    notes: `Statement of Account as of ${new Date(statementDate).toLocaleDateString()}\n\nThis statement shows all transactions including invoices (debits) and payments (credits) with running balance.\n\nAging Summary for Outstanding Invoices:\nCurrent: $${current.toFixed(2)}\n1-30 Days: $${days30.toFixed(2)}\n31-60 Days: $${days60.toFixed(2)}\n61-90 Days: $${days90.toFixed(2)}\nOver 90 Days: $${over90.toFixed(2)}`,
    terms_and_conditions: 'Please remit payment for any outstanding amounts. Contact us if you have any questions about this statement.',
  };

  return generatePDFDownload(documentData);
};

// Function for generating payment receipt PDF
export const generatePaymentReceiptPDF = async (payment: any, company?: CompanyDetails) => {
  const allocations = payment.payment_allocations || [];
  const items = allocations.length > 0
    ? allocations.map((alloc: any, idx: number) => ({
        description: `Payment to Invoice ${alloc.invoice_number || alloc.invoice_id || 'N/A'}`,
        quantity: 1,
        unit_price: Number(alloc.allocated_amount || alloc.amount_allocated || alloc.amount || 0),
        tax_percentage: 0,
        tax_amount: 0,
        tax_inclusive: false,
        line_total: Number(alloc.allocated_amount || alloc.amount_allocated || alloc.amount || 0),
      }))
    : [{
        description: `Payment received${payment.reference_number ? ` (Ref: ${payment.reference_number})` : ''}`,
        quantity: 1,
        unit_price: typeof payment.amount === 'string'
          ? parseFloat(payment.amount.replace('$', '').replace(',', ''))
          : Number(payment.amount || 0),
        tax_percentage: 0,
        tax_amount: 0,
        tax_inclusive: false,
        line_total: typeof payment.amount === 'string'
          ? parseFloat(payment.amount.replace('$', '').replace(',', ''))
          : Number(payment.amount || 0),
      }];

  const totalAmount = typeof payment.amount === 'string'
    ? parseFloat(payment.amount.replace('$', '').replace(',', ''))
    : Number(payment.amount || 0);

  const documentData: DocumentData = {
    type: 'receipt', // Use receipt type for payment receipts
    number: payment.number || payment.payment_number || `REC-${Date.now()}`,
    date: payment.date || payment.payment_date || new Date().toISOString().split('T')[0],
    company: company, // Pass company details
    customer: {
      name: payment.customer || payment.customers?.name || 'Unknown Customer',
      email: payment.customers?.email,
      phone: payment.customers?.phone,
    },
    items,
    subtotal: items.reduce((sum: number, it: any) => sum + Number(it.line_total || 0), 0),
    tax_amount: 0,
    total_amount: totalAmount,
    notes: `Payment received via ${payment.payment_method?.replace('_', ' ') || payment.method?.replace('_', ' ') || 'Unknown method'}\n\nReference: ${payment.reference_number || 'N/A'}\nInvoice: ${payment.payment_allocations?.[0]?.invoice_number || 'N/A'}`,
    terms_and_conditions: 'Thank you for your payment. This receipt confirms that payment has been received and processed.',
  };

  return generatePDFDownload(documentData);
};

// Function for generating remittance advice PDF
export const downloadRemittancePDF = async (remittance: any, company?: CompanyDetails) => {
  const documentData: DocumentData = {
    type: 'remittance',
    number: remittance.adviceNumber || remittance.advice_number || `REM-${Date.now()}`,
    date: remittance.adviceDate || remittance.advice_date || new Date().toISOString().split('T')[0],
    company: company, // Pass company details
    customer: {
      name: remittance.customerName || remittance.customers?.name || 'Unknown Customer',
      email: remittance.customers?.email,
      phone: remittance.customers?.phone,
      address: remittance.customers?.address,
      city: remittance.customers?.city,
      country: remittance.customers?.country,
    },
    items: (remittance.remittance_advice_items || remittance.items || []).map((item: any) => ({
      description: item.document_number
        ? `${item.document_type === 'invoice' ? 'Invoice' : item.document_type === 'credit_note' ? 'Credit Note' : 'Payment'}: ${item.document_number}`
        : item.description
        || `Payment for ${item.invoiceNumber || item.creditNote || 'Document'}`,
      quantity: 1,
      unit_price: item.payment_amount || item.payment || 0,
      tax_percentage: item.tax_percentage || 0,
      tax_amount: item.tax_amount || 0,
      tax_inclusive: item.tax_inclusive || false,
      line_total: item.payment_amount || item.payment || 0,
      // Additional details for remittance-specific display
      document_date: item.document_date || item.date,
      invoice_amount: item.invoice_amount || item.invoiceAmount,
      credit_amount: item.credit_amount || item.creditAmount,
    })),
    subtotal: remittance.totalPayment || remittance.total_payment || 0,
    tax_amount: 0,
    total_amount: remittance.totalPayment || remittance.total_payment || 0,
    notes: remittance.notes || 'Remittance advice for payments made',
    terms_and_conditions: 'This remittance advice details payments made to your account.',
  };

  return generatePDFDownload(documentData);
};

// Function for delivery note PDF generation
export const downloadDeliveryNotePDF = async (deliveryNote: any, company?: CompanyDetails) => {
  // Get invoice information for reference
  const invoiceNumber = deliveryNote.invoice_number ||
                       deliveryNote.invoices?.invoice_number ||
                       (deliveryNote.invoice_id ? `INV-${deliveryNote.invoice_id.slice(-8)}` : 'N/A');

  const documentData: DocumentData = {
    type: 'delivery',
    number: deliveryNote.delivery_note_number || deliveryNote.delivery_number,
    date: deliveryNote.delivery_date,
    delivery_date: deliveryNote.delivery_date,
    delivery_address: deliveryNote.delivery_address,
    delivery_method: deliveryNote.delivery_method,
    carrier: deliveryNote.carrier,
    tracking_number: deliveryNote.tracking_number,
    delivered_by: deliveryNote.delivered_by,
    received_by: deliveryNote.received_by,
    // Add invoice reference for delivery notes
    lpo_number: `Related Invoice: ${invoiceNumber}`,
    company: company, // Pass company details
    customer: {
      name: deliveryNote.customers?.name || 'Unknown Customer',
      email: deliveryNote.customers?.email,
      phone: deliveryNote.customers?.phone,
      address: deliveryNote.customers?.address,
      city: deliveryNote.customers?.city,
      country: deliveryNote.customers?.country,
    },
    items: ((deliveryNote.delivery_note_items && deliveryNote.delivery_note_items.length > 0)
      ? deliveryNote.delivery_note_items
      : (deliveryNote.delivery_items && deliveryNote.delivery_items.length > 0)
        ? deliveryNote.delivery_items
        : [])?.map((item: any, index: number) => ({
      description: `${item.products?.name || item.product_name || item.description || 'Unknown Item'}${invoiceNumber !== 'N/A' ? ` (From Invoice: ${invoiceNumber})` : ''}`,
      quantity: item.quantity_delivered || item.quantity || 0,
      unit_price: 0, // Not relevant for delivery notes
      tax_percentage: 0,
      tax_amount: 0,
      tax_inclusive: false,
      line_total: 0,
      unit_of_measure: item.products?.unit_of_measure || item.unit_of_measure || 'pcs',
      // Add delivery-specific details
      quantity_ordered: item.quantity_ordered || item.quantity || 0,
      quantity_delivered: item.quantity_delivered || item.quantity || 0,
    })) || [],
    total_amount: 0, // Not relevant for delivery notes
    notes: deliveryNote.notes || `Items delivered as per Invoice ${invoiceNumber}`,
  };

  return generatePDFDownload(documentData);
};

// Function for LPO PDF generation
export const downloadLPOPDF = async (lpo: any, company?: CompanyDetails) => {
  const documentData: DocumentData = {
    type: 'lpo', // Use LPO document type
    number: lpo.lpo_number,
    date: lpo.lpo_date,
    due_date: lpo.delivery_date,
    delivery_date: lpo.delivery_date,
    delivery_address: lpo.delivery_address,
    company: company, // Pass company details
    customer: {
      name: lpo.suppliers?.name || 'Unknown Supplier',
      email: lpo.suppliers?.email,
      phone: lpo.suppliers?.phone,
      address: lpo.suppliers?.address,
      city: lpo.suppliers?.city,
      country: lpo.suppliers?.country,
    },
    items: lpo.lpo_items?.map((item: any) => {
      const quantity = Number(item.quantity || 0);
      const unitPrice = Number(item.unit_price || 0);
      const taxAmount = Number(item.tax_amount || 0);
      const computedLineTotal = quantity * unitPrice + taxAmount;

      return {
        description: item.description || item.products?.name || 'Unknown Item',
        quantity: quantity,
        unit_price: unitPrice,
        discount_percentage: 0,
        discount_amount: 0,
        tax_percentage: Number(item.tax_rate || 0),
        tax_amount: taxAmount,
        tax_inclusive: false,
        line_total: Number(item.line_total ?? computedLineTotal),
        unit_of_measure: item.products?.unit_of_measure || 'pcs',
      };
    }) || [],
    subtotal: lpo.subtotal,
    tax_amount: lpo.tax_amount,
    total_amount: lpo.total_amount,
    notes: `${lpo.notes || ''}${lpo.contact_person ? `\n\nContact Person: ${lpo.contact_person}` : ''}${lpo.contact_phone ? `\nContact Phone: ${lpo.contact_phone}` : ''}`.trim(),
    terms_and_conditions: lpo.terms_and_conditions,
  };

  return generatePDFDownload(documentData);
};<|MERGE_RESOLUTION|>--- conflicted
+++ resolved
@@ -349,18 +349,11 @@
             <tr>
               ${data.type === 'statement' ? `
                 <td>${formatDate((item as any).transaction_date)}</td>
-<<<<<<< HEAD
-                <td>${sanitizeAndEscape((item as any).lpo_number || '')}</td>
-                <td>${sanitizeAndEscape((item as any).delivery_note_number || '')}</td>
-                <td>${sanitizeAndEscape((item as any).invoice_number || (item as any).reference || '')}</td>
-                <td class="amount-cell">${formatCurrency((item as any).amount !== undefined ? (item as any).amount : ((item as any).debit > 0 ? (item as any).debit : -((item as any).credit || 0)))}</td>
-=======
-                <td class="description-cell">${sanitizeAndEscape(item.description)}</td>
+                <td class="description-cell">${item.description}</td>
                 <td>${(item as any).reference}</td>
                 <td class="amount-cell">${(item as any).debit > 0 ? formatCurrency((item as any).debit) : ''}</td>
                 <td class="amount-cell">${(item as any).credit > 0 ? formatCurrency((item as any).credit) : ''}</td>
                 <td class="amount-cell">${formatCurrency(item.line_total)}</td>
->>>>>>> a1d8504e
               ` : data.type === 'remittance' ? `
                 <td>${formatDate((item as any).document_date)}</td>
                 <td>${(item as any).description ? (item as any).description.split(':')[0] : 'Payment'}</td>
@@ -1090,21 +1083,12 @@
                 <th style="width: 15%;">Unit</th>
                 <th style="width: 10%;">Status</th>
                 ` : data.type === 'statement' ? `
-<<<<<<< HEAD
-                <th style="width: 16%;">Date</th>
-                <th style="width: 16%;">LPO No.</th>
-                <th style="width: 20%;">Delivery Note</th>
-                <th style="width: 20%;">Invoice No.</th>
-                <th style="width: 16%;">Amount</th>
-=======
                 <th style="width: 12%;">Date</th>
                 <th style="width: 25%;">Description</th>
                 <th style="width: 15%;">Reference</th>
-                ${hasStatementLPO ? '<th style="width: 12%;">LPO No.</th>' : ''}
                 <th style="width: 12%;">Debit</th>
                 <th style="width: 12%;">Credit</th>
                 <th style="width: 12%;">Balance</th>
->>>>>>> a1d8504e
                 ` : data.type === 'remittance' ? `
                 <th style="width: 15%;">Date</th>
                 <th style="width: 15%;">Document Type</th>
@@ -1131,19 +1115,11 @@
                 <tr>
                   ${data.type === 'statement' ? `
                   <td>${formatDate((item as any).transaction_date)}</td>
-<<<<<<< HEAD
-                  <td>${sanitizeAndEscape((item as any).lpo_number || '')}</td>
-                  <td>${sanitizeAndEscape((item as any).delivery_note_number || '')}</td>
-                  <td>${sanitizeAndEscape((item as any).invoice_number || (item as any).reference || '')}</td>
-                  <td class="amount-cell">${formatCurrency((item as any).amount !== undefined ? (item as any).amount : ((item as any).debit > 0 ? (item as any).debit : -((item as any).credit || 0)))}</td>
-=======
-                  <td class="description-cell">${sanitizeAndEscape(item.description)}</td>
+                  <td class="description-cell">${item.description}</td>
                   <td>${(item as any).reference}</td>
-                  ${hasStatementLPO ? `<td>${sanitizeAndEscape((item as any).lpo_number || '')}</td>` : ''}
                   <td class="amount-cell">${(item as any).debit > 0 ? formatCurrency((item as any).debit) : ''}</td>
                   <td class="amount-cell">${(item as any).credit > 0 ? formatCurrency((item as any).credit) : ''}</td>
                   <td class="amount-cell">${formatCurrency(item.line_total)}</td>
->>>>>>> a1d8504e
                   ` : data.type === 'remittance' ? `
                   <td>${formatDate((item as any).document_date)}</td>
                   <td>${(item as any).description ? (item as any).description.split(':')[0] : 'Payment'}</td>
@@ -1660,25 +1636,6 @@
   // Create all transactions (invoices and payments) with running balance
   const allTransactions = [
     // Add all invoices as debits
-<<<<<<< HEAD
-    ...invoices.map(inv => {
-      const dn = (deliveryNotes || []).find((d: any) => d.invoice_id === inv.id);
-      const deliveryNoteNumber = dn?.delivery_number || dn?.delivery_note_number || '';
-      return {
-        date: inv.invoice_date,
-        type: 'invoice',
-        reference: inv.invoice_number,
-        description: `Invoice ${inv.invoice_number}`,
-        debit: inv.total_amount || 0,
-        credit: 0,
-        due_date: inv.due_date,
-        lpo_number: inv.lpo_number,
-        invoice_number: inv.invoice_number,
-        delivery_note_number: deliveryNoteNumber,
-        amount: Number(inv.total_amount || 0)
-      };
-    }),
-=======
     ...invoices.map(inv => ({
       date: inv.invoice_date,
       type: 'invoice',
@@ -1686,10 +1643,8 @@
       description: `Invoice ${inv.invoice_number}`,
       debit: inv.total_amount || 0,
       credit: 0,
-      due_date: inv.due_date,
-      lpo_number: inv.lpo_number
+      due_date: inv.due_date
     })),
->>>>>>> a1d8504e
     // Add all payments as credits
     ...payments.map(pay => ({
       date: pay.payment_date,
